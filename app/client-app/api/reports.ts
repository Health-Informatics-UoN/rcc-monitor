import request from "./request";

const fetchKeys = {
  list: "reports"
}

export async function getReports() : Promise<ReportModel[]> {
  try {
    return await request<ReportModel[]>(fetchKeys.list)
  } catch (error) {
<<<<<<< HEAD
    return [];
=======
    console.warn("Failed to fetch data.")
    return []
>>>>>>> 794f23a6
  }
}<|MERGE_RESOLUTION|>--- conflicted
+++ resolved
@@ -8,11 +8,7 @@
   try {
     return await request<ReportModel[]>(fetchKeys.list)
   } catch (error) {
-<<<<<<< HEAD
-    return [];
-=======
     console.warn("Failed to fetch data.")
     return []
->>>>>>> 794f23a6
   }
 }