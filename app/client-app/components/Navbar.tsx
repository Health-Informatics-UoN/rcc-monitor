--- conflicted
+++ resolved
@@ -65,14 +65,12 @@
       <div
         className={flex({ color: "white", alignItems: "center", mr: "30px" })}
       >
-<<<<<<< HEAD
         {session && <NavButton to="/">Home</NavButton>}
-=======
+
         {hasPermission(session?.permissions, permissions.ViewStudies) &&
           studyManagementEnabled && (
             <NavButton to="/studies">Studies</NavButton>
           )}
->>>>>>> 057aecbb
 
         {hasPermission(session?.permissions, permissions.ViewSiteReports) &&
           siteMonitoringEnabled && <NavButton to="/reports">Reports</NavButton>}
