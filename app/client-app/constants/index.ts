--- conflicted
+++ resolved
@@ -1,5 +1 @@
-<<<<<<< HEAD
-export const url = process.env.API_URL;
-=======
-export const url = process.env.BACKEND_URL;
->>>>>>> 794f23a6
+export const url = process.env.BACKEND_URL;