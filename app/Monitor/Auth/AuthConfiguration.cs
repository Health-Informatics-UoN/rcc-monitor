using Microsoft.AspNetCore.Authorization;
using Microsoft.AspNetCore.Cors.Infrastructure;

namespace Monitor.Auth;

public static class AuthConfiguration
{
  public static readonly Action<AuthorizationOptions> AuthOptions =
    b =>
    {
      // Nothing in SargAssure (at this time) should use [AllowAnonymous]
      // This is used when `[Authorize]` is provided with no specific policy / config
      b.DefaultPolicy = AuthPolicies.IsAuthenticatedUser;
      
      b.AddPolicy(nameof(AuthPolicies.CanViewSiteReports), AuthPolicies.CanViewSiteReports);
<<<<<<< HEAD
      b.AddPolicy(nameof(AuthPolicies.CanSendSummary), AuthPolicies.CanSendSummary);
=======
>>>>>>> a281dee5
    };
  
  public static Action<CorsOptions> CorsOptions(IConfiguration configuration)
  {
    return b =>
    {
      b.AddPolicy(nameof(CorsPolicies.AllowFrontendApp), CorsPolicies.AllowFrontendApp(configuration));
    };
  }
    
}<|MERGE_RESOLUTION|>--- conflicted
+++ resolved
@@ -11,14 +11,11 @@
       // Nothing in SargAssure (at this time) should use [AllowAnonymous]
       // This is used when `[Authorize]` is provided with no specific policy / config
       b.DefaultPolicy = AuthPolicies.IsAuthenticatedUser;
-      
+
       b.AddPolicy(nameof(AuthPolicies.CanViewSiteReports), AuthPolicies.CanViewSiteReports);
-<<<<<<< HEAD
       b.AddPolicy(nameof(AuthPolicies.CanSendSummary), AuthPolicies.CanSendSummary);
-=======
->>>>>>> a281dee5
     };
-  
+
   public static Action<CorsOptions> CorsOptions(IConfiguration configuration)
   {
     return b =>
@@ -26,5 +23,5 @@
       b.AddPolicy(nameof(CorsPolicies.AllowFrontendApp), CorsPolicies.AllowFrontendApp(configuration));
     };
   }
-    
+
 }