--- conflicted
+++ resolved
@@ -10,22 +10,17 @@
     => new AuthorizationPolicyBuilder()
         .RequireAuthenticatedUser()
         .Build();
-  
+
   public static AuthorizationPolicy CanViewSiteReports
     => new AuthorizationPolicyBuilder()
       .Combine(IsAuthenticatedUser)
       .RequireRealmRoles(SitePermissionClaims.ViewSiteReports)
-<<<<<<< HEAD
-      .Build();  
-  
+      .Build();
+
   public static AuthorizationPolicy CanSendSummary
     => new AuthorizationPolicyBuilder()
       .Combine(IsAuthenticatedUser)
       .RequireRealmRoles(SitePermissionClaims.SendSummaryEmail)
       .Build();
-  
-=======
-      .Build();
-  
->>>>>>> a281dee5
+
 }