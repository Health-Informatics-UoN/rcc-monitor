<Project Sdk="Microsoft.NET.Sdk">

    <PropertyGroup>
        <TargetFramework>net8.0</TargetFramework>
        <ImplicitUsings>enable</ImplicitUsings>
        <Nullable>enable</Nullable>
        <AssemblyName>Monitor.Data</AssemblyName>
        <RootNamespace>Monitor.Data</RootNamespace>
    </PropertyGroup>

    <ItemGroup>
<<<<<<< HEAD
      <PackageReference Include="EntityFrameworkCore.DataEncryption" Version="5.0.0" />
      <PackageReference Include="Microsoft.AspNetCore.Identity.EntityFrameworkCore" Version="7.0.9" />
      <PackageReference Include="Microsoft.EntityFrameworkCore" Version="7.0.9" />
      <PackageReference Include="Microsoft.EntityFrameworkCore.Design" Version="7.0.9">
        <PrivateAssets>all</PrivateAssets>
        <IncludeAssets>runtime; build; native; contentfiles; analyzers; buildtransitive</IncludeAssets>
      </PackageReference>
      <PackageReference Include="Microsoft.Extensions.Configuration.Binder" Version="8.0.0" />
      <PackageReference Include="Npgsql.EntityFrameworkCore.PostgreSQL" Version="7.0.4" />
=======
      <PackageReference Include="Microsoft.AspNetCore.Identity.EntityFrameworkCore" Version="8.0.0" />
      <PackageReference Include="Microsoft.EntityFrameworkCore" Version="8.0.0" />
      <PackageReference Include="Microsoft.EntityFrameworkCore.Design" Version="8.0.0">
        <PrivateAssets>all</PrivateAssets>
        <IncludeAssets>runtime; build; native; contentfiles; analyzers; buildtransitive</IncludeAssets>
      </PackageReference>
      <PackageReference Include="Npgsql.EntityFrameworkCore.PostgreSQL" Version="8.0.0" />
>>>>>>> c792ac11
    </ItemGroup>

</Project><|MERGE_RESOLUTION|>--- conflicted
+++ resolved
@@ -9,17 +9,7 @@
     </PropertyGroup>
 
     <ItemGroup>
-<<<<<<< HEAD
       <PackageReference Include="EntityFrameworkCore.DataEncryption" Version="5.0.0" />
-      <PackageReference Include="Microsoft.AspNetCore.Identity.EntityFrameworkCore" Version="7.0.9" />
-      <PackageReference Include="Microsoft.EntityFrameworkCore" Version="7.0.9" />
-      <PackageReference Include="Microsoft.EntityFrameworkCore.Design" Version="7.0.9">
-        <PrivateAssets>all</PrivateAssets>
-        <IncludeAssets>runtime; build; native; contentfiles; analyzers; buildtransitive</IncludeAssets>
-      </PackageReference>
-      <PackageReference Include="Microsoft.Extensions.Configuration.Binder" Version="8.0.0" />
-      <PackageReference Include="Npgsql.EntityFrameworkCore.PostgreSQL" Version="7.0.4" />
-=======
       <PackageReference Include="Microsoft.AspNetCore.Identity.EntityFrameworkCore" Version="8.0.0" />
       <PackageReference Include="Microsoft.EntityFrameworkCore" Version="8.0.0" />
       <PackageReference Include="Microsoft.EntityFrameworkCore.Design" Version="8.0.0">
@@ -27,7 +17,6 @@
         <IncludeAssets>runtime; build; native; contentfiles; analyzers; buildtransitive</IncludeAssets>
       </PackageReference>
       <PackageReference Include="Npgsql.EntityFrameworkCore.PostgreSQL" Version="8.0.0" />
->>>>>>> c792ac11
     </ItemGroup>
 
 </Project>